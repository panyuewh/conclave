import salmon.lang as sal
from salmon.comp import dagonly
from salmon.codegen import spark, viz
from salmon.utils import *

'''
NOTE: This script is intended to be run for multiple files within a directory. The directory is
identified by user-specified 'year' and 'pg' values, and the resulting RDD's are concatenated
before compute_workflow.py. For our purposes, we can just run it once and modify the generated
code to iterate over files in a directory and concatenate the results along the way.
'''

# run on /0_2008/9999_2008.tsv

@dagonly
def protocol():

    # ['store_code_uc', 'upc', 'week_end', 'units', 'prmult', 'price', 'feature', 'display']

    # TODO: look at nielsen data and find appropriate column names / order
    colsInA = [
        defCol("store_code_uc", "INTEGER", [1]),
        defCol("upc", "INTEGER", [1]),
        defCol("week_end", "INTEGER", [1]),
        defCol("units", "INTEGER", [1]),
        defCol("prmult", "INTEGER", [1]),
        defCol("price", "FLOAT", [1]),
        defCol("feature", "STRING", [1]),
        defCol("display", "STRING", [1])
    ]
    create = sal.create("movement", colsInA, set([1]))

    # divides 'price' by 'prmult' to compute unit price.
    # TODO(malte): don't the movement table input rows already have per-unit prices?
    w_unit_p = sal.divide(create, "w_unit_p", 'unit_price', ['price', 'prmult'])

    # aggregate multiple entries for the same (store, product, week) combination
    # TODO(malte): presumably needed because there might be multiple rows for a product, e.g., with different
    #              prices or feature/display settings?
    sum_units = sal.aggregate(w_unit_p, 'sum_units', ['store_code_uc', 'upc', 'week_end'], 'units', '+', 'q')
<<<<<<< HEAD
    # TODO: what does our join do with duplicate columns?
    total_units = sal.join(w_unit_p, sum_units, 'total_units' ['store_code_uc', 'upc', 'week_end'],
=======

    # add 'unit_price' to each row keyed by (store, product, week)
    total_units = sal.join(w_unit_p, sum_units, 'total_units', ['store_code_uc', 'upc', 'week_end'],
>>>>>>> 5e9ed0c0
                           ['store_code_uc', 'upc', 'week_end'])

    # computed weighted unit price (multiply aggregate units sold by their per-unit price)
    wghtd_total = sal.multiply(total_units, 'wghtd_total', 'wghtd_unit_p', ['units', 'unit_price'])
    # compute some kind of weighted per-unit price by dividing by 'q' (total units sold)
    wghtd_total_final = sal.divide(wghtd_total, 'wghtd_total_final', 'wghtd_unit_p', ['wghtd_unit_p', 'q'])
<<<<<<< HEAD
    total_unit_wghts = sal.aggregate(wghtd_total_final, 'total_unit_wghts', ['store_code_uc', 'upc', 'week_end'],
                                     'wghtd_unit_p', '+', 'avg_unit_p')
=======
    #
    total_unit_wghts = sal.aggregate(wghtd_total_final, 'total_unit_wghts', ['store_code_uc', 'upc', 'week_end'],
                                     'wghtd_unit_p', '+', 'avg_unit_p')
    # combine the average unit price into
>>>>>>> 5e9ed0c0
    final_join = sal.join(total_units, total_unit_wghts, 'final_join', ['store_code_uc', 'upc', 'week_end'],
                          ['store_code_uc', 'upc', 'week_end'])

    opened = sal.collect(final_join, 1)

    return set([create])

if __name__ == "__main__":

    dag = protocol()

    vg = viz.VizCodeGen(dag)
    vg.generate("nielsen_create", "/tmp")

    cg = spark.SparkCodeGen(dag)
    cg.generate("nielsen_create", "/tmp")

    print("Spark code generated in /tmp/nielsen_create.py")<|MERGE_RESOLUTION|>--- conflicted
+++ resolved
@@ -38,29 +38,19 @@
     # TODO(malte): presumably needed because there might be multiple rows for a product, e.g., with different
     #              prices or feature/display settings?
     sum_units = sal.aggregate(w_unit_p, 'sum_units', ['store_code_uc', 'upc', 'week_end'], 'units', '+', 'q')
-<<<<<<< HEAD
     # TODO: what does our join do with duplicate columns?
-    total_units = sal.join(w_unit_p, sum_units, 'total_units' ['store_code_uc', 'upc', 'week_end'],
-=======
-
     # add 'unit_price' to each row keyed by (store, product, week)
     total_units = sal.join(w_unit_p, sum_units, 'total_units', ['store_code_uc', 'upc', 'week_end'],
->>>>>>> 5e9ed0c0
                            ['store_code_uc', 'upc', 'week_end'])
 
     # computed weighted unit price (multiply aggregate units sold by their per-unit price)
     wghtd_total = sal.multiply(total_units, 'wghtd_total', 'wghtd_unit_p', ['units', 'unit_price'])
     # compute some kind of weighted per-unit price by dividing by 'q' (total units sold)
     wghtd_total_final = sal.divide(wghtd_total, 'wghtd_total_final', 'wghtd_unit_p', ['wghtd_unit_p', 'q'])
-<<<<<<< HEAD
-    total_unit_wghts = sal.aggregate(wghtd_total_final, 'total_unit_wghts', ['store_code_uc', 'upc', 'week_end'],
-                                     'wghtd_unit_p', '+', 'avg_unit_p')
-=======
     #
     total_unit_wghts = sal.aggregate(wghtd_total_final, 'total_unit_wghts', ['store_code_uc', 'upc', 'week_end'],
                                      'wghtd_unit_p', '+', 'avg_unit_p')
     # combine the average unit price into
->>>>>>> 5e9ed0c0
     final_join = sal.join(total_units, total_unit_wghts, 'final_join', ['store_code_uc', 'upc', 'week_end'],
                           ['store_code_uc', 'upc', 'week_end'])
 
