--- conflicted
+++ resolved
@@ -1,11 +1,7 @@
-<<<<<<< HEAD
 #!/bin/bash
 DIR="$( cd "$( dirname "${BASH_SOURCE[0]}" )" && pwd )"
 
-SIZES=(10 100 1000 10000 100000)
-=======
 SIZES=(10 100 1000 5000 10000 100000)
->>>>>>> 15d6b095
 PLAYERS=(1 2 3)
 
 for SIZE in ${SIZES[@]}; do
