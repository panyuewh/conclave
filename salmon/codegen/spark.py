from salmon.codegen import CodeGen
import os, pystache


def op_to_sum(op):
    if op == "+":
        return "sum"


def split_datatypes(cols):
    integers = []
    floats = []

    for i in range(len(cols)):
        if cols[i].typeStr == "INTEGER":
            integers.append(i)
        elif cols[i].typeStr == "STRING":
            # assume elements are stored as strings by default
            pass
        elif cols[i].typeStr == "FLOAT":
            floats.append(i)
        else:
            print("Unknown datatype: {0}".format(cols[i].typeStr))

    return [integers, floats]


class SparkCodeGen(CodeGen):
    def __init__(self, dag, template_directory="{}/templates/spark".format(os.path.dirname(os.path.realpath(__file__)))):
        super(SparkCodeGen, self).__init__(dag)
        self.template_directory = template_directory

    def _generateJob(self, job_name, op_code):

        template = open("{}/job.tmpl".format(self.template_directory), 'r').read()
        data = { 'JOB_NAME': job_name,
                 'SPARK_MASTER': 'local',  # XXX(malte): make configurable
                 'OP_CODE': op_code }

        return pystache.render(template, data)

<<<<<<< HEAD
=======
    # TODO: (ben) only agg_sum.tmpl is updated for multiple group cols right now
>>>>>>> 5e9ed0c0
    def _generateAggregate(self, agg_op):

        aggregator = agg_op.aggregator

        agg_type = 'agg_' + op_to_sum(aggregator)

        template = open("{0}/{1}.tmpl".format(self.template_directory, agg_type), 'r').read()

        data = {
            'GROUPCOL_IDS': [groupCol.idx for groupCol in agg_op.groupCols],
            'AGGCOL_IDS': [agg_op.aggCol.idx],
            'INREL': agg_op.getInRel().name,
            'OUTREL': agg_op.outRel.name
        }

        return pystache.render(template, data)

    def _generateConcat(self, concat_op):

        template = open("{0}/{1}.tmpl".format(self.template_directory, 'concat'), 'r').read()

        data = {
            'INRELS': [rel.name for rel in concat_op.getInRels()],
            'OUTREL': concat_op.outRel.name
        }

        return pystache.render(template, data)

    def _generateCreate(self, create_op):

        template = open("{}/create.tmpl".format(self.template_directory), 'r').read()

        type_lists = split_datatypes(create_op.outRel.columns)

        data = {
                'RELATION_NAME': create_op.outRel.name,
                'INPUT_PATH': "/tmp",  # XXX(malte): make configurable
                'INT_COLS': [i for i in type_lists[0]],
                'FLOAT_COLS': [j for j in type_lists[1]]
               }

        return pystache.render(template, data)

    def _generateJoin(self, join_op):

        leftName = join_op.getLeftInRel().name
        rightName = join_op.getRightInRel().name

        # spark code supports multiple join cols, only need to modify
        # data variables in the future for multiple join cols
        leftJoinCols, rightJoinCols = join_op.leftJoinCols, join_op.rightJoinCols

        template = open("{0}/{1}.tmpl".format(self.template_directory, 'join'), 'r').read()

        data = {
            'LEFT_PARENT': leftName,
            'RIGHT_PARENT': rightName,
            'LEFT_COLS': [leftJoinCol.idx for leftJoinCol in leftJoinCols],
            'RIGHT_COLS': [rightJoinCol.idx for rightJoinCol in rightJoinCols],
            'OUTREL': join_op.outRel.name
        }

        return pystache.render(template, data)

    def _generateProject(self, project_op):

        cols = project_op.selectedCols

        template = open("{0}/{1}.tmpl".format(self.template_directory, 'project'), 'r').read()

        data = {
            'COL_IDS': [c.idx for c in cols],
            'INREL': project_op.getInRel().name,
            'OUTREL': project_op.outRel.name
        }
        return pystache.render(template, data)

    def _generateMultiply(self, mult_op):

        op_cols = mult_op.operands
        targetCol = mult_op.targetCol
        operands = []
        scalar = 1

        if targetCol.name == op_cols[0].name:
            new_col = False
            # targetCol is at op_cols[0]
            for op_col in op_cols:
                if hasattr(op_col, 'idx'):
                    if op_col.idx != targetCol.idx:
                        operands.append(op_col.idx)
                else:
                    # there will only be one scalar
                    scalar = op_col
        else:
            new_col = True
            for op_col in op_cols:
                if hasattr(op_col, 'idx'):
                    operands.append(op_col.idx)
                else:
                    # there will only be one scalar
                    scalar = op_col

        template = open("{0}/{1}.tmpl".format(self.template_directory, 'multiply'), 'r').read()

        data = {
            'NEWCOL_FLAG': new_col,
            'OPERANDS': [idx for idx in operands],
            'SCALAR': scalar,
            'TARGET_ID': targetCol.idx,
            'INREL': mult_op.getInRel().name,
            'OUTREL': mult_op.outRel.name
        }

        return pystache.render(template, data)

    def _generateDivide(self, div_op):

        op_cols = div_op.operands
        targetCol = div_op.targetCol
        operands = []
        scalar = 1

        if targetCol.name == op_cols[0].name:
            new_col = False
            # targetCol is at op_cols[0]
            for op_col in op_cols:
                if hasattr(op_col, 'idx'):
                    if op_col.idx != targetCol.idx:
                        operands.append(op_col.idx)
                else:
                    # there will only be one scalar
                    scalar = op_col
        else:
            new_col = True
            for op_col in op_cols:
                if hasattr(op_col, 'idx'):
                    operands.append(op_col.idx)
                else:
                    # there will only be one scalar
                    scalar = op_col

        template = open("{0}/{1}.tmpl".format(self.template_directory, 'divide'), 'r').read()

        data = {
            'NEWCOL_FLAG': new_col,
            'OPERANDS': [idx for idx in operands],
            'SCALAR': scalar,
            'TARGET_ID': div_op.targetCol.idx,
            'INREL': div_op.getInRel().name,
            'OUTREL': div_op.outRel.name
        }

        return pystache.render(template, data)

    def _generateStore(self, store_op):

        template = open("{}/store.tmpl".format(self.template_directory), 'r').read()
        data = {
                'RELATION_NAME': store_op.outRel.name,
                'OUTPUT_PATH': "/tmp"  # XXX(malte): make configurable
               }

        return pystache.render(template, data)

    def _writeCode(self, code, output_directory, job_name):

        os.makedirs(os.path.dirname(output_directory), exist_ok=True)
        # write code to a file
        outfile = open("{}/{}.py".format(output_directory, job_name), 'w')
        outfile.write(code)<|MERGE_RESOLUTION|>--- conflicted
+++ resolved
@@ -39,10 +39,7 @@
 
         return pystache.render(template, data)
 
-<<<<<<< HEAD
-=======
     # TODO: (ben) only agg_sum.tmpl is updated for multiple group cols right now
->>>>>>> 5e9ed0c0
     def _generateAggregate(self, agg_op):
 
         aggregator = agg_op.aggregator
