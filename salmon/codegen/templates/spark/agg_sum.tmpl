
k = {{{GROUPCOL_IDS}}}
a = {{{AGGCOL_IDS}}}

{{{OUTREL}}} = {{{INREL}}} \
    .map(lambda x: ([x[i] for i in k], [x[j] for j in a])) \
    .map(lambda x: (tuple(x[0]), tuple(x[1]))) \
    .aggregateByKey((0,0), \
        lambda acc, val: tuple(map(sum, zip(acc, val))), \
        lambda acc1, acc2: tuple(map(sum, zip(acc1, acc2)))) \
    .map(lambda x: numpy.hstack(x).tolist()) \
<<<<<<< HEAD
    .cache()
=======
    .cache()
>>>>>>> 5e9ed0c0
<|MERGE_RESOLUTION|>--- conflicted
+++ resolved
@@ -9,8 +9,4 @@
         lambda acc, val: tuple(map(sum, zip(acc, val))), \
         lambda acc1, acc2: tuple(map(sum, zip(acc1, acc2)))) \
     .map(lambda x: numpy.hstack(x).tolist()) \
-<<<<<<< HEAD
-    .cache()
-=======
-    .cache()
->>>>>>> 5e9ed0c0
+    .cache()