--- conflicted
+++ resolved
@@ -248,14 +248,7 @@
         # TODO: figure out naming
         # don't need to do anything for close ops
         return ""
-        # template = open(
-        #     "{0}/readFromDb.tmpl".format(self.template_directory), 'r').read()
-        # data = {
-        #     "NAME": close_op.outRel.name,
-        #     "TYPE": "uint32"
-        # }
-        # return pystache.render(template, data)
-
+        
     def _generateConcat(self, concat_op):
 
         inRels = concat_op.getInRels()
@@ -289,7 +282,6 @@
 
     def _generateCreate(self, create_op):
 
-<<<<<<< HEAD
         template = open(
             "{0}/readFromDb.tmpl".format(self.template_directory), 'r').read()
         data = {
@@ -297,10 +289,6 @@
             "TYPE": "uint32"
         }
         return pystache.render(template, data)
-=======
-        # don't need to do anything for create ops
-        return ""
->>>>>>> fd43dbf6
 
     def _generateDivide(self, divide_op):
 
