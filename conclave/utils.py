--- conflicted
+++ resolved
@@ -4,15 +4,13 @@
 TODO: Turn this into a dedicated module for working with collusion sets.
 """
 import copy
-<<<<<<< HEAD
 import os
 
 from conclave.swift import SwiftData
 from conclave.dataverse import DataverseData
-=======
+
 import functools
 import warnings
->>>>>>> 4479dc73
 
 
 def merge_coll_sets(left: set, right: set):
@@ -21,12 +19,7 @@
     :param left: collusion record
     :param right: collusion record
     :returns: all combinations of collusion sets from records
-<<<<<<< HEAD
 
-    >>> left = {frozenset([1, 2]), frozenset([3, 4])}
-    >>> right = {frozenset([5, 6]), frozenset([7])}
-=======
-    
     >>> left = {1, 2}
     >>> right = {2, 3, 4}
     >>> actual = merge_coll_sets(left, right)
@@ -36,7 +29,6 @@
 
     >>> left = {1, 2}
     >>> right = set()
->>>>>>> 4479dc73
     >>> actual = merge_coll_sets(left, right)
     >>> expected = set()
     >>> actual == expected
@@ -96,9 +88,20 @@
     >>> actual == expected
     True
     """
-<<<<<<< HEAD
 
-    return name, typ, set([frozenset(coll_set) for coll_set in coll_sets])
+    if not coll_sets:
+        trust_set = set()
+    else:
+        first_set = coll_sets[0]
+        trust_set = copy.copy({first_set} if isinstance(first_set, int) else set(first_set))
+        for ts in coll_sets[1:]:
+            if isinstance(ts, int):
+                ts_set = {ts}
+            else:
+                warnings.warn("Use of lists for trust sets is deprecated")
+                ts_set = set(ts)
+            trust_set |= ts_set
+    return name, typ, trust_set
 
 
 def download_swift_data(conclave_config):
@@ -181,19 +184,4 @@
             print(file)
             if file[0] != '.':
                 if file not in input_dv_files:
-                    dv_data.put_data(data_dir, file)
-=======
-    if not coll_sets:
-        trust_set = set()
-    else:
-        first_set = coll_sets[0]
-        trust_set = copy.copy({first_set} if isinstance(first_set, int) else set(first_set))
-        for ts in coll_sets[1:]:
-            if isinstance(ts, int):
-                ts_set = {ts}
-            else:
-                warnings.warn("Use of lists for trust sets is deprecated")
-                ts_set = set(ts)
-            trust_set |= ts_set
-    return name, typ, trust_set
->>>>>>> 4479dc73
+                    dv_data.put_data(data_dir, file)