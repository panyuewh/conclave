<<<<<<< HEAD
import json
import argparse
from typing import Callable, Dict
=======
import argparse
import json
>>>>>>> 2117af86

from conclave import CodeGenConfig
from conclave import generate_and_dispatch
from conclave.config import JiffConfig
from conclave.config import NetworkConfig
<<<<<<< HEAD
from conclave.config import JiffConfig


def setup(conf: Dict):

    # GENERAL
    pid = int(conf["user_config"]["pid"])
    workflow_name = conf["user_config"]["workflow_name"]
    all_pids = conf["user_config"]['all_pids']
    use_leaky = conf["user_config"]["leaky_ops"]
    use_floats = conf["user_config"]["use_floats"]
=======
from conclave.config import OblivcConfig
from conclave.config import SparkConfig


def setup(conf: dict):
    # GENERAL
    pid = conf["user_config"]["pid"]
    workflow_name = conf["user_config"]["workflow_name"]
    all_pids = conf["user_config"]['all_pids']
    use_leaky = conf["user_config"]["leaky_ops"]
>>>>>>> 2117af86

    conclave_config = CodeGenConfig(workflow_name)

    # SPARK
    try:
        spark_avail = conf["backends"]["spark"]["available"]
        if spark_avail:
            spark_master_url = conf["backends"]["spark"]["master_url"]
            spark_config = SparkConfig(spark_master_url)
            conclave_config.with_spark_config(spark_config)
    except KeyError:
        pass

    # OBLIV-C
    try:
        oc_avail = conf["backends"]["oblivc"]["available"]
        if oc_avail:
            oc_path = conf["backends"]["oblivc"]["oc_path"]
            ip_port = conf["backends"]["oblivc"]["ip_port"]
            oc_config = OblivcConfig(oc_path, ip_port)
            conclave_config.with_oc_config(oc_config)
    except KeyError:
        pass

    # JIFF
    try:
        jiff_avail = conf["backends"]["jiff"]["available"]
        if jiff_avail:
            jiff_path = conf["backends"]["jiff"]["jiff_path"]
<<<<<<< HEAD
            party_count = len(all_pids)
            server_ip = conf["backends"]["jiff"]["server_ip"]
            server_pid = conf["backends"]["jiff"]["server_pid"]
            server_port = conf["backends"]["jiff"]["server_port"]
            jiff_config = JiffConfig(jiff_path, party_count, server_ip, server_port, server_pid)
=======
            party_count = conf["backends"]["jiff"]["party_count"]
            server_ip = conf["backends"]["jiff"]["server_ip"]
            server_port = conf["backends"]["jiff"]["server_port"]
            jiff_config = JiffConfig(jiff_path, party_count, server_ip, server_port)
>>>>>>> 2117af86
            conclave_config.with_jiff_config(jiff_config)
    except KeyError:
        pass

    # NET
    hosts = conf["net"]["parties"]
    net_config = NetworkConfig(hosts, pid)
    conclave_config.with_network_config(net_config)

    conclave_config.pid = pid
    conclave_config.all_pids = all_pids
    conclave_config.name = workflow_name
    conclave_config.use_leaky_ops = use_leaky
<<<<<<< HEAD
    conclave_config.use_floats = use_floats
=======
>>>>>>> 2117af86

    conclave_config.code_path = conf["user_config"]["paths"]["code_path"]
    conclave_config.output_path = conf["user_config"]["paths"]["output_path"]
    conclave_config.input_path = conf["user_config"]["paths"]["input_path"]

    return conclave_config


<<<<<<< HEAD
def run(protocol: Callable, mpc_framework: str = "obliv-c", local_framework: str = "python", apply_optimisations=True):
=======
def run(protocol: callable, mpc_framework: str = "obliv-c", local_framework: str = "python", apply_optimisations=False):
>>>>>>> 2117af86
    """
    Load parameters from config & dispatch computation.
    Downloads files if necessary from either Dataverse or Swift
    """
<<<<<<< HEAD

=======
>>>>>>> 2117af86
    parser = argparse.ArgumentParser(description="Run new workflow for Conclave.")
    parser.add_argument("--conf", metavar="/config/file.json", type=str,
                        help="path of the config file", default="conf.json", required=False)

    args = parser.parse_args()

    with open(args.conf) as fp:
        conf = json.load(fp)

    conclave_config = setup(conf)
<<<<<<< HEAD

=======
>>>>>>> 2117af86
    generate_and_dispatch(
        protocol, conclave_config, [mpc_framework], [local_framework], apply_optimizations=apply_optimisations
    )<|MERGE_RESOLUTION|>--- conflicted
+++ resolved
@@ -1,40 +1,21 @@
-<<<<<<< HEAD
-import json
-import argparse
-from typing import Callable, Dict
-=======
 import argparse
 import json
->>>>>>> 2117af86
 
 from conclave import CodeGenConfig
 from conclave import generate_and_dispatch
 from conclave.config import JiffConfig
 from conclave.config import NetworkConfig
-<<<<<<< HEAD
-from conclave.config import JiffConfig
+from conclave.config import OblivcConfig
+from conclave.config import SparkConfig
 
 
-def setup(conf: Dict):
-
+def setup(conf: dict):
     # GENERAL
     pid = int(conf["user_config"]["pid"])
     workflow_name = conf["user_config"]["workflow_name"]
     all_pids = conf["user_config"]['all_pids']
     use_leaky = conf["user_config"]["leaky_ops"]
     use_floats = conf["user_config"]["use_floats"]
-=======
-from conclave.config import OblivcConfig
-from conclave.config import SparkConfig
-
-
-def setup(conf: dict):
-    # GENERAL
-    pid = conf["user_config"]["pid"]
-    workflow_name = conf["user_config"]["workflow_name"]
-    all_pids = conf["user_config"]['all_pids']
-    use_leaky = conf["user_config"]["leaky_ops"]
->>>>>>> 2117af86
 
     conclave_config = CodeGenConfig(workflow_name)
 
@@ -64,18 +45,11 @@
         jiff_avail = conf["backends"]["jiff"]["available"]
         if jiff_avail:
             jiff_path = conf["backends"]["jiff"]["jiff_path"]
-<<<<<<< HEAD
             party_count = len(all_pids)
             server_ip = conf["backends"]["jiff"]["server_ip"]
             server_pid = conf["backends"]["jiff"]["server_pid"]
             server_port = conf["backends"]["jiff"]["server_port"]
             jiff_config = JiffConfig(jiff_path, party_count, server_ip, server_port, server_pid)
-=======
-            party_count = conf["backends"]["jiff"]["party_count"]
-            server_ip = conf["backends"]["jiff"]["server_ip"]
-            server_port = conf["backends"]["jiff"]["server_port"]
-            jiff_config = JiffConfig(jiff_path, party_count, server_ip, server_port)
->>>>>>> 2117af86
             conclave_config.with_jiff_config(jiff_config)
     except KeyError:
         pass
@@ -89,10 +63,7 @@
     conclave_config.all_pids = all_pids
     conclave_config.name = workflow_name
     conclave_config.use_leaky_ops = use_leaky
-<<<<<<< HEAD
     conclave_config.use_floats = use_floats
-=======
->>>>>>> 2117af86
 
     conclave_config.code_path = conf["user_config"]["paths"]["code_path"]
     conclave_config.output_path = conf["user_config"]["paths"]["output_path"]
@@ -101,19 +72,12 @@
     return conclave_config
 
 
-<<<<<<< HEAD
-def run(protocol: Callable, mpc_framework: str = "obliv-c", local_framework: str = "python", apply_optimisations=True):
-=======
 def run(protocol: callable, mpc_framework: str = "obliv-c", local_framework: str = "python", apply_optimisations=False):
->>>>>>> 2117af86
     """
     Load parameters from config & dispatch computation.
     Downloads files if necessary from either Dataverse or Swift
     """
-<<<<<<< HEAD
 
-=======
->>>>>>> 2117af86
     parser = argparse.ArgumentParser(description="Run new workflow for Conclave.")
     parser.add_argument("--conf", metavar="/config/file.json", type=str,
                         help="path of the config file", default="conf.json", required=False)
@@ -124,10 +88,7 @@
         conf = json.load(fp)
 
     conclave_config = setup(conf)
-<<<<<<< HEAD
 
-=======
->>>>>>> 2117af86
     generate_and_dispatch(
         protocol, conclave_config, [mpc_framework], [local_framework], apply_optimizations=apply_optimisations
     )