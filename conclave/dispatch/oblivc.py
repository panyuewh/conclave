import asyncio
<<<<<<< HEAD
import time
import json
import pystache

from subprocess import call
=======
import json
import time
from subprocess import call

import pystache
>>>>>>> 2117af86


class OblivCDispatcher:

    def __init__(self, peer, config):

        self.peer = peer
        self.config = config
        self.loop = peer.loop
        self.to_wait_on = {}
        self.early = set()
        self.header_template = \
            """
            #include <obliv.h>
            #include <obliv.oh>
            
            #define ROWS {{{ROWS}}}
            #define COLS {{{COLS}}}
            
            typedef struct
            {
<<<<<<< HEAD
                {{{TYPE}}} mat[10000][COLS];
=======
                {{{TYPE}}} mat[ROWS][COLS];
>>>>>>> 2117af86
                int rows;
                int cols;
            } Io;
            
            typedef struct
            {
                char *src;
                char *out;
                Io in;
                int out_rows;
                int out_cols;
                {{{TYPE}}} **ret;
            
            } protocolIo;
            
            typedef struct
            {
                int rows;
                int cols;
                obliv {{{TYPE}}} *keepRows;
                obliv {{{TYPE}}} **mat;
            
            } intermediateMat;
            
            void protocol(void *args);
            """

    def generate_header(self, job):

<<<<<<< HEAD
=======
        print(job.code_dir)

>>>>>>> 2117af86
        with open("{0}/header_params.json".format(job.code_dir), 'r') as conf:
            params = json.load(conf)

        row_count = 0
        with open(params["IN_PATH"], 'r') as input_data:
            file_data = input_data.read()
            rows = file_data.split("\n")
            for r in rows:
                if r != '':
                    row_count += 1
            cols = len(rows[0].split(","))

        data = {
            "TYPE": params["TYPE"],
            "ROWS": row_count - 1,
            "COLS": cols
        }

        header_file = pystache.render(self.header_template, data)

        print("***\n\nWriting header file here {}\n\n***".format(job.code_dir))
        header = open("{}/workflow.h".format(job.code_dir), 'w')
        header.write(header_file)

    def _dispatch(self, job):
        """
        Dispatch Obliv-C job.
        """

        self.generate_header(job)

        cmd = "{}/bash.sh".format(job.code_dir)

        print("{}: {}/bash.sh dispatching Obliv-C job. "
              .format(job.name, job.code_dir))

        try:
            call(["/bin/bash", cmd])
        except Exception as e:
            print(e)

    def dispatch_as_evaluator(self, job):
        """
        Wait until submit party is ready.
        """

<<<<<<< HEAD
        if job.submit_party not in self.early:
            self.to_wait_on[job.submit_party] = asyncio.Future()
=======
        # hack
        time.sleep(5)
>>>>>>> 2117af86

        future = self.to_wait_on.values()
        self.loop.run_until_complete(asyncio.gather(*future))
        self._dispatch(job)

    def dispatch(self, job):

        # register self as current dispatcher with peer
        self.peer.register_dispatcher(self)

        if int(self.peer.pid) == int(job.submit_party):
            self.peer.send_done_msg(job.evaluator_party, job.name + '.submit')
            self._dispatch(job)
        elif int(self.peer.pid) == int(job.evaluator_party):
            self.dispatch_as_evaluator(job)
        else:
            print("Weird PID: {}".format(self.peer.pid))

        self.peer.dispatcher = None
        self.to_wait_on = {}
        self.early = set()

    def receive_msg(self, msg):
        """ Receive message from other party in computation. """

        done_peer = msg.pid
        if done_peer in self.to_wait_on:
            self.to_wait_on[done_peer].set_result(True)
        else:
            self.early.add(done_peer)
            print("early message", msg)<|MERGE_RESOLUTION|>--- conflicted
+++ resolved
@@ -1,17 +1,9 @@
 import asyncio
-<<<<<<< HEAD
-import time
-import json
-import pystache
-
-from subprocess import call
-=======
 import json
 import time
 from subprocess import call
 
 import pystache
->>>>>>> 2117af86
 
 
 class OblivCDispatcher:
@@ -33,11 +25,7 @@
             
             typedef struct
             {
-<<<<<<< HEAD
                 {{{TYPE}}} mat[10000][COLS];
-=======
-                {{{TYPE}}} mat[ROWS][COLS];
->>>>>>> 2117af86
                 int rows;
                 int cols;
             } Io;
@@ -67,11 +55,6 @@
 
     def generate_header(self, job):
 
-<<<<<<< HEAD
-=======
-        print(job.code_dir)
-
->>>>>>> 2117af86
         with open("{0}/header_params.json".format(job.code_dir), 'r') as conf:
             params = json.load(conf)
 
@@ -118,13 +101,8 @@
         Wait until submit party is ready.
         """
 
-<<<<<<< HEAD
         if job.submit_party not in self.early:
             self.to_wait_on[job.submit_party] = asyncio.Future()
-=======
-        # hack
-        time.sleep(5)
->>>>>>> 2117af86
 
         future = self.to_wait_on.values()
         self.loop.run_until_complete(asyncio.gather(*future))
