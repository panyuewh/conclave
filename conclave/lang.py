--- conflicted
+++ resolved
@@ -1045,18 +1045,9 @@
     Define FlagJoin operation.
     TODO rename
     """
-<<<<<<< HEAD
-
-    join_op = join(left_input_node, right_input_node, output_name, left_col_names, right_col_names)
-    flag_join_op = cc_dag.FlagJoin.from_join(join_op, join_flags_op_node)
-
-    left_input_node.children.remove(join_op)
-    right_input_node.children.remove(join_op)
-=======
     node_out_rel = left_input_node.out_rel
     out_rel = rel.Relation(output_name, copy.deepcopy(node_out_rel.columns), copy.copy(node_out_rel.stored_with))
     flag_join_op = cc_dag.FlagJoin(out_rel, left_input_node, right_input_node, [], [], join_flags_op_node)
->>>>>>> 4500f11b
 
     left_input_node.children.add(flag_join_op)
     right_input_node.children.add(flag_join_op)
