""" Conclave configuration objects. """
import os
import tempfile


class NetworkConfig:
    """ Config object for network module. """

    def __init__(self, parties: list, pid: int = 1):
        self.inited = True
        self.pid = pid
        # List of HDFS master nodes. Mapping between party running the computation
        # and their own master node / port is indicated in network_config['parties'],
        # where the PID corresponds to each tuple.
        self.parties = parties

    def set_network_config(self):
        """ Return network configuration dict. """

<<<<<<< HEAD
        network_config = dict()
        network_config['pid'] = self.pid
        network_config["parties"] = {}
=======
        network_config = {'pid': self.pid, "parties": {}}
>>>>>>> 2117af86
        for i in range(len(self.parties)):
            network_config["parties"][i + 1] = {}
            network_config["parties"][i + 1]["host"] = self.parties[i]["host"]
            network_config["parties"][i + 1]["port"] = self.parties[i]["port"]

        return network_config


<<<<<<< HEAD
=======
class SwiftConfig:
    """
    Configuration for accessing data from Swift.
    """

    def __init__(self, cfg):
        self.source = cfg['source']
        self.dest = cfg['dest']


>>>>>>> 2117af86
class SharemindCodeGenConfig:
    """ Sharemind configuration. """

    def __init__(self, home_path='/tmp', use_docker=True, use_hdfs=True):
        self.home_path = home_path
        self.use_docker = use_docker
        self.use_hdfs = use_hdfs


class SparkConfig:
    """ Spark configuration."""

    def __init__(self, spark_master_url):
        self.spark_master_url = spark_master_url


class OblivcConfig:
    """
    Obliv-c configuration.
    """

    def __init__(self, oc_path: str, ip_and_port: str):
        self.oc_path = oc_path
        self.ip_and_port = ip_and_port


class JiffConfig:
    """ Jiff configuration. """

<<<<<<< HEAD
    def __init__(self, jiff_path: str, party_count: int, server_ip: str, server_port: int, server_pid: int):
=======
    def __init__(self, jiff_path: str, party_count: int, server_ip: str, server_port: int):
>>>>>>> 2117af86
        self.jiff_path = jiff_path
        self.party_count = party_count
        self.server_ip = server_ip
        self.server_port = server_port
<<<<<<< HEAD
        self.server_pid = server_pid
=======
        self.server_pid = 1
>>>>>>> 2117af86
        self.use_openshift = False


class CodeGenConfig:
    """ Config object for code generation module. """

    def __init__(self, job_name: [str, None] = None, pid: int = 1):
        """ Initialize CodeGenConfig object. """

        self.inited = True
        self.use_floats = False
        self.delimiter = ','
        if job_name is not None:
            self.name = job_name
            self.code_path = "/tmp/{}-code/".format(job_name)
        else:
            self.code_path = tempfile.mkdtemp(suffix="-code", prefix="salmon-")
            self.name = os.path.basename(self.code_path)
        self.use_leaky_ops = False
        self.data_backend = "local"
        self.use_swift = False
        self.input_path = '/tmp'
        self.output_path = '/tmp'
        self.system_configs = {}
        self.pid = pid
        self.all_pids = [1, 2, 3]
        self.network_config = {
            "pid": pid,
            "parties": {
                1: {"host": "ca-spark-node-0", "port": 9001},
                2: {"host": "cb-spark-node-0", "port": 9002},
                3: {"host": "cc-spark-node-0", "port": 9003}
            }
        }

    def with_default_mpc_config(self, mpc_backend: str):
        """
        Boiler plate code for configuring MPC backend.
        """
        if mpc_backend == "sharemind":
            sharemind_conf = SharemindCodeGenConfig("/mnt/shared", use_docker=True, use_hdfs=False)
            return self.with_sharemind_config(sharemind_conf)
        elif mpc_backend == "obliv-c":
            self.all_pids = [1, 2]
            net_conf = [
                {"host": "ca-spark-node-0", "port": 8001},
                {"host": "cb-spark-node-0", "port": 8002}
            ]
            net = NetworkConfig(net_conf, self.pid)
            oc_conf = OblivcConfig("/obliv-c/bin/oblivcc", "ca-spark-node-0:9000")
            return self \
                .with_network_config(net) \
                .with_oc_config(oc_conf)
        else:
            raise Exception("Unknown MPC backend {}".format(mpc_backend))

    def with_pid(self, pid: int):
        """ Change pid of this party (default is 1). """

        if not self.inited:
            self.__init__()

        self.pid = pid

        return self

    def with_delimiter(self, delimiter: str):
        """ Set delimiter for input files (default is ','). """

        if not self.inited:
            self.__init__()

        self.delimiter = delimiter

        return self

    def with_sharemind_config(self, cfg: SharemindCodeGenConfig):
        """ Add SharemindCodeGenConfig object to this object. """

        if not self.inited:
            self.__init__()

        self.system_configs["sharemind"] = cfg

        return self


    def with_spark_config(self, cfg: SparkConfig):
        """ Add SparkConfig object to this object. """

        if not self.inited:
            self.__init__()

        self.system_configs["spark"] = cfg

        return self

    def with_jiff_config(self, cfg: JiffConfig):
        """ Add jiffConfig object to this object. """

        if not self.inited:
            self.__init__()

        self.system_configs["jiff"] = cfg

        return self

    def with_jiff_config(self, cfg: JiffConfig):
        """ Add jiffConfig object to this object. """

        if not self.inited:
            self.__init__()

        self.system_configs["jiff"] = cfg

        return self

    def with_oc_config(self, cfg: OblivcConfig):
        """ Add OblivcConfig object to this object. """

        if not self.inited:
            self.__init__()

        self.system_configs["oblivc"] = cfg

        return self

    def with_network_config(self, cfg: NetworkConfig):
        """ Add network config to this object. """

        if not self.inited:
            self.__init__()

        self.network_config = cfg.set_network_config()

        return self

    # TODO: remove?
    def from_dict(self, cfg: dict):
        """ Create config from dict """

        ccfg = CodeGenConfig(cfg['name'])

        ccfg.delimiter = cfg['delimiter']
        ccfg.code_path = cfg['code_path']
        ccfg.input_path = cfg['input_path']
        ccfg.output_path = cfg['output_path']

        ccfg.pid = cfg['pid']

        return ccfg<|MERGE_RESOLUTION|>--- conflicted
+++ resolved
@@ -17,13 +17,10 @@
     def set_network_config(self):
         """ Return network configuration dict. """
 
-<<<<<<< HEAD
         network_config = dict()
         network_config['pid'] = self.pid
         network_config["parties"] = {}
-=======
         network_config = {'pid': self.pid, "parties": {}}
->>>>>>> 2117af86
         for i in range(len(self.parties)):
             network_config["parties"][i + 1] = {}
             network_config["parties"][i + 1]["host"] = self.parties[i]["host"]
@@ -32,8 +29,6 @@
         return network_config
 
 
-<<<<<<< HEAD
-=======
 class SwiftConfig:
     """
     Configuration for accessing data from Swift.
@@ -44,7 +39,6 @@
         self.dest = cfg['dest']
 
 
->>>>>>> 2117af86
 class SharemindCodeGenConfig:
     """ Sharemind configuration. """
 
@@ -74,20 +68,12 @@
 class JiffConfig:
     """ Jiff configuration. """
 
-<<<<<<< HEAD
     def __init__(self, jiff_path: str, party_count: int, server_ip: str, server_port: int, server_pid: int):
-=======
-    def __init__(self, jiff_path: str, party_count: int, server_ip: str, server_port: int):
->>>>>>> 2117af86
         self.jiff_path = jiff_path
         self.party_count = party_count
         self.server_ip = server_ip
         self.server_port = server_port
-<<<<<<< HEAD
         self.server_pid = server_pid
-=======
-        self.server_pid = 1
->>>>>>> 2117af86
         self.use_openshift = False
 
 
@@ -174,6 +160,14 @@
 
         return self
 
+    def with_swift_config(self, cfg: SwiftConfig):
+
+        if not self.inited:
+            self.__init__()
+
+        self.system_configs["swift"] = cfg
+
+        return self
 
     def with_spark_config(self, cfg: SparkConfig):
         """ Add SparkConfig object to this object. """
@@ -182,16 +176,6 @@
             self.__init__()
 
         self.system_configs["spark"] = cfg
-
-        return self
-
-    def with_jiff_config(self, cfg: JiffConfig):
-        """ Add jiffConfig object to this object. """
-
-        if not self.inited:
-            self.__init__()
-
-        self.system_configs["jiff"] = cfg
 
         return self
 
